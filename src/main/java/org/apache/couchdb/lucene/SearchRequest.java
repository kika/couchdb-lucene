package org.apache.couchdb.lucene;

import static java.lang.Math.min;

import java.io.IOException;

import net.sf.json.JSONArray;
import net.sf.json.JSONObject;

import org.apache.commons.lang.StringEscapeUtils;
import org.apache.lucene.document.Document;
import org.apache.lucene.document.FieldSelector;
import org.apache.lucene.document.MapFieldSelector;
import org.apache.lucene.index.Term;
import org.apache.lucene.queryParser.ParseException;
import org.apache.lucene.search.BooleanQuery;
import org.apache.lucene.search.FieldDoc;
import org.apache.lucene.search.IndexSearcher;
import org.apache.lucene.search.Query;
import org.apache.lucene.search.Sort;
import org.apache.lucene.search.SortField;
import org.apache.lucene.search.TermQuery;
import org.apache.lucene.search.TopDocs;
import org.apache.lucene.search.TopFieldDocs;
import org.apache.lucene.search.BooleanClause.Occur;

public final class SearchRequest {

	private static final FieldSelector FS = new MapFieldSelector(new String[] { Config.ID });

	private static final Database DB = new Database(Config.DB_URL);

	private final String dbname;

	private final Query q;

	private final int skip;

	private final int limit;

	private final Sort sort;

	private final boolean debug;

	private final boolean include_docs;

	private final String ifNoneMatch;

	public SearchRequest(final JSONObject obj) throws ParseException {
		final JSONObject headers = obj.getJSONObject("headers");
		final JSONObject info = obj.getJSONObject("info");
		final JSONObject query = obj.getJSONObject("query");

		this.ifNoneMatch = headers.optString("If-None-Match");
		this.dbname = info.getString("db_name");
		this.skip = query.optInt("skip", 0);
		this.limit = query.optInt("limit", 25);
		this.debug = query.optBoolean("debug", false);
		this.include_docs = query.optBoolean("include_docs", false);

		// Parse query.
		final BooleanQuery q = new BooleanQuery();
		q.add(new TermQuery(new Term(Config.DB, this.dbname)), Occur.MUST);
		q.add(Config.QP.parse(query.getString("q")), Occur.MUST);
		this.q = q;

		// Parse sort order.
		final String sort = query.optString("sort", null);
		if (sort == null) {
			this.sort = null;
		} else {
			final String[] split = sort.split(",");
			final SortField[] sort_fields = new SortField[split.length];
			for (int i = 0; i < split.length; i++) {
				switch (split[i].charAt(0)) {
				case '/':
					sort_fields[i] = new SortField(split[i].substring(1));
					break;
				case '\\':
					sort_fields[i] = new SortField(split[i].substring(1), true);
					break;
				default:
					sort_fields[i] = new SortField(split[i]);
					break;
				}
			}

			if (sort_fields.length == 1) {
				// Let Lucene add doc as secondary sort order.
				this.sort = new Sort(sort_fields[0].getField(), sort_fields[0].getReverse());
			} else {
				this.sort = new Sort(sort_fields);
			}
		}
	}

	public String execute(final IndexSearcher searcher) throws IOException {
		// Decline requests over MAX_LIMIT.
		if (limit > Config.MAX_LIMIT) {
			return "{\"code\":400,\"body\":\"max limit was exceeded.\"}";
		}
		// Return "304 - Not Modified" if etag matches.
		final String etag = getETag(searcher);
		if (etag.equals(this.ifNoneMatch)) {
			return "{\"code\":304}";
		}

		// Perform search.
		final TopDocs td;
		final StopWatch stopWatch = new StopWatch();
		if (sort == null) {
			td = searcher.search(q, null, skip + limit);
		} else {
			td = searcher.search(q, null, skip + limit, sort);
		}
		stopWatch.lap("search");
		// Fetch matches (if any).
		final int max = min(td.totalHits, limit);
		final JSONArray rows = new JSONArray();
		final String[] fetch_ids = new String[max];
		for (int i = skip; i < skip + max; i++) {
			final Document doc = searcher.doc(td.scoreDocs[i].doc, FS);
			final JSONObject obj = new JSONObject();
			// Include basic details.
			obj.put("_id", doc.get(Config.ID));
			obj.put("score", td.scoreDocs[i].score);
			// Include sort order (if any).
			if (td instanceof TopFieldDocs) {
				final FieldDoc fd = (FieldDoc) ((TopFieldDocs) td).scoreDocs[i];
				obj.put("sort_order", fd.fields);
			}
			// Fetch document (if requested).
			if (include_docs) {
				fetch_ids[i - skip] = doc.get(Config.ID);
			}
			rows.add(obj);
		}
		// Fetch documents (if requested).
		if (include_docs) {
			final JSONArray fetched_docs = DB.getDocs(dbname, fetch_ids).getJSONArray("rows");
			for (int i = 0; i < max; i++) {
				rows.getJSONObject(i).put("doc", fetched_docs.get(i));
			}
		}
		stopWatch.lap("fetch");

		final JSONObject json = new JSONObject();
		json.put("q", q.toString(Config.DEFAULT_FIELD));
		json.put("skip", skip);
		json.put("limit", limit);
		json.put("total_rows", td.totalHits);
		json.put("search_duration", stopWatch.getElapsed("search"));
		json.put("fetch_duration", stopWatch.getElapsed("fetch"));
		// Include sort info (if requested).
		if (td instanceof TopFieldDocs) {
			json.put("sort_order", toString(((TopFieldDocs) td).fields));
		}
		json.put("rows", rows);

		final JSONObject result = new JSONObject();
		result.put("code", 200);

		final JSONObject headers = new JSONObject();
<<<<<<< HEAD
		// Cache for 5 minutes.
		headers.put("Cache-Control", "max-age=300");
=======
>>>>>>> 4e2de1bc
		// Results can't change unless the IndexReader does.
		headers.put("ETag", etag);
		result.put("headers", headers);

		if (debug) {
			result.put("body", String.format("<pre>%s</pre>", StringEscapeUtils.escapeHtml(json.toString(2))));
		} else {
			result.put("json", json);
		}

		return result.toString();
	}

	private String getETag(final IndexSearcher searcher) {
		return Long.toHexString(searcher.getIndexReader().getVersion());
	}

	private String toString(final SortField[] sortFields) {
		final JSONArray result = new JSONArray();
		for (final SortField field : sortFields) {
			final JSONObject col = new JSONObject();
			col.element("field", field.getField());
			col.element("reverse", field.getReverse());

			final String type;
			switch (field.getType()) {
			case SortField.DOC:
				type = "doc";
				break;
			case SortField.SCORE:
				type = "score";
				break;
			case SortField.INT:
				type = "int";
				break;
			case SortField.LONG:
				type = "long";
				break;
			case SortField.BYTE:
				type = "byte";
				break;
			case SortField.CUSTOM:
				type = "custom";
				break;
			case SortField.DOUBLE:
				type = "double";
				break;
			case SortField.FLOAT:
				type = "float";
				break;
			case SortField.SHORT:
				type = "short";
				break;
			case SortField.STRING:
				type = "string";
				break;
			default:
				type = "unknown";
				break;
			}
			col.element("type", type);
			result.add(col);
		}
		return result.toString();
	}

}<|MERGE_RESOLUTION|>--- conflicted
+++ resolved
@@ -161,11 +161,8 @@
 		result.put("code", 200);
 
 		final JSONObject headers = new JSONObject();
-<<<<<<< HEAD
 		// Cache for 5 minutes.
 		headers.put("Cache-Control", "max-age=300");
-=======
->>>>>>> 4e2de1bc
 		// Results can't change unless the IndexReader does.
 		headers.put("ETag", etag);
 		result.put("headers", headers);
