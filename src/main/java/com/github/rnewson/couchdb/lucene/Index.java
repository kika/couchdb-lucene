package com.github.rnewson.couchdb.lucene;

/**
 * Copyright 2009 Robert Newson
 * 
 * Licensed under the Apache License, Version 2.0 (the "License"); 
 * you may not use this file except in compliance with the License. 
 * You may obtain a copy of the License at
 *
 * http://www.apache.org/licenses/LICENSE-2.0 
 *
 * Unless required by applicable law or agreed to in writing, software
 * distributed under the License is distributed on an "AS IS" BASIS,
 * WITHOUT WARRANTIES OR CONDITIONS OF ANY KIND, either express or implied.
 * See the License for the specific language governing permissions and
 * limitations under the License.
 */

import static com.github.rnewson.couchdb.lucene.Utils.text;
import static com.github.rnewson.couchdb.lucene.Utils.token;

import java.io.IOException;
import java.text.DateFormat;
import java.text.SimpleDateFormat;
import java.util.Arrays;
import java.util.Date;
import java.util.Iterator;
import java.util.Scanner;

import net.sf.json.JSONArray;
import net.sf.json.JSONObject;

import org.apache.commons.httpclient.HttpException;
import org.apache.commons.httpclient.methods.GetMethod;
import org.apache.lucene.analysis.Analyzer;
import org.apache.lucene.document.Document;
import org.apache.lucene.document.Field;
import org.apache.lucene.document.Field.Store;
import org.apache.lucene.index.IndexReader;
import org.apache.lucene.index.IndexWriter;
import org.apache.lucene.index.LogByteSizeMergePolicy;
import org.apache.lucene.index.Term;
import org.apache.lucene.index.TermEnum;
import org.apache.lucene.index.IndexWriter.MaxFieldLength;
import org.apache.lucene.store.Directory;
import org.apache.lucene.store.FSDirectory;
import org.apache.nutch.analysis.lang.LanguageIdentifier;

public final class Index {

	private static final DateFormat DATE_FORMAT = new SimpleDateFormat("EEE MMM dd yyyy HH:mm:ss 'GMT'Z '('z')'");

	private static final Database DB = new Database(Config.DB_URL);

	private static final Tika TIKA = new Tika();

	static class Indexer implements Runnable {

		private boolean isStale = true;

		private final Directory dir;

		public Indexer(final Directory dir) {
			this.dir = dir;
		}

		public synchronized boolean isStale() {
			return isStale;
		}

		public synchronized void setStale(final boolean isStale) {
			this.isStale = isStale;
		}

		public synchronized boolean setStale(final boolean expected, final boolean update) {
			if (isStale == expected) {
				isStale = update;
				return true;
			}
			return false;
		}

		public void run() {
			while (true) {
				if (!isStale()) {
					sleep();
				} else {
					final long commitBy = System.currentTimeMillis() + Config.COMMIT_MAX;
					boolean quiet = false;
					while (!quiet && System.currentTimeMillis() < commitBy) {
						setStale(false);
						sleep();
						quiet = !isStale();
					}

					/*
					 * Either no update has occurred in the last COMMIT_MIN
					 * interval or continual updates have occurred for
					 * COMMIT_MAX interval. Either way, index all changes and
					 * commit.
					 */
					try {
						updateIndex();
					} catch (final IOException e) {
						Log.errlog(e);
					}
				}
			}
		}

		private void sleep() {
			try {
				Thread.sleep(Config.COMMIT_MIN);
			} catch (final InterruptedException e) {
				Log.errlog("Interrupted while sleeping, indexer is exiting.");
			}
		}

		private IndexWriter newWriter() throws IOException {
			final IndexWriter result = new IndexWriter(Config.INDEX_DIR, Config.ANALYZER, MaxFieldLength.UNLIMITED);

			// Customize merge policy.
			final LogByteSizeMergePolicy mp = new LogByteSizeMergePolicy();
			mp.setMergeFactor(5);
			mp.setMaxMergeMB(1000);
			result.setMergePolicy(mp);

			// Customize other settings.
			result.setUseCompoundFile(false);
			result.setRAMBufferSizeMB(Config.RAM_BUF);

			return result;
		}

		private synchronized void updateIndex() throws IOException {
			if (IndexWriter.isLocked(dir)) {
				Log.errlog("Forcibly unlocking locked index at startup.");
				IndexWriter.unlock(dir);
			}

			final String[] dbnames = DB.getAllDatabases();
			Arrays.sort(dbnames);

			Rhino rhino = null;

			boolean commit = false;
			boolean expunge = false;
			final IndexWriter writer = newWriter();
			final Progress progress = new Progress();
			try {
				final IndexReader reader = IndexReader.open(dir);
				try {
					// Load status.
					progress.load(reader);

					// Remove documents from deleted databases.
					final TermEnum terms = reader.terms(new Term(Config.DB, ""));
					try {
						do {
							final Term term = terms.term();
							if (term == null || Config.DB.equals(term.field()) == false)
								break;
							if (Arrays.binarySearch(dbnames, term.text()) < 0) {
								Log.errlog("Database '%s' has been deleted," + " removing all documents from index.",
										term.text());
								delete(term.text(), progress, writer);
								commit = true;
								expunge = true;
							}
						} while (terms.next());
					} finally {
						terms.close();
					}
				} finally {
					reader.close();
				}

				// Update all extant databases.
				for (final String dbname : dbnames) {
					// Database might supply a transformation function.
					final JSONObject designDoc = DB.getDoc(dbname, "_design/lucene");
					if (designDoc != null && designDoc.containsKey("transform")) {
						String transform = designDoc.getString("transform");
						// Strip start and end double quotes.
						transform = transform.replaceAll("^\"*", "");
						transform = transform.replaceAll("\"*$", "");
						rhino = new Rhino(transform);
					} else {
						rhino = null;
					}
					commit |= updateDatabase(writer, dbname, progress, rhino);
				}
			} catch (final Exception e) {
				Log.errlog(e);
				commit = false;
			} finally {
				if (commit) {
					progress.save(writer);
					if (expunge) {
						writer.expungeDeletes();
					}
					writer.close();

					final IndexReader reader = IndexReader.open(dir);
					try {
						Log.errlog("Committed changes to index (%,d documents in index, %,d deletes).", reader
								.numDocs(), reader.numDeletedDocs());
					} finally {
						reader.close();
					}
				} else {
					writer.rollback();
				}
			}
		}

<<<<<<< HEAD
=======
		private void waitForUpdateNotification() {
			synchronized (MUTEX) {
				try {
					MUTEX.wait();
				} catch (final InterruptedException e) {
					running = false;
				}
			}
		}

		private IndexWriter newWriter() throws IOException {
			final IndexWriter result = new IndexWriter(dir, Utils.DEFAULT_ANALYZER, MaxFieldLength.UNLIMITED);

			// Customize merge policy.
			final LogByteSizeMergePolicy mp = new LogByteSizeMergePolicy();
			mp.setMergeFactor(5);
			mp.setMaxMergeMB(1000);
			result.setMergePolicy(mp);

			// Customer other settings.
			result.setUseCompoundFile(false);
			result.setRAMBufferSizeMB(Config.RAM_BUF);

			return result;
		}

>>>>>>> fd1c8933
		private boolean updateDatabase(final IndexWriter writer, final String dbname, final Progress progress,
				final Rhino rhino) throws HttpException, IOException {
			final long target_seq = DB.getInfo(dbname).getLong("update_seq");

			final String cur_sig = progress.getSignature(dbname);
			final String new_sig = rhino == null ? Progress.NO_SIGNATURE : rhino.getSignature();

			boolean result = false;

			// Reindex the database if sequence is 0 or signature changed.
			if (progress.getSeq(dbname) == 0 || cur_sig.equals(new_sig) == false) {
				Log.errlog("Indexing '%s' from scratch.", dbname);
				delete(dbname, progress, writer);
				progress.update(dbname, new_sig, 0);
				result = true;
			}

			long update_seq = progress.getSeq(dbname);
			while (update_seq < target_seq) {
				final JSONObject obj = DB.getAllDocsBySeq(dbname, update_seq, Config.BATCH_SIZE);

				if (!obj.has("rows")) {
					Log.errlog("no rows found (%s).", obj);
					return false;
				}

				// Process all rows
				final JSONArray rows = obj.getJSONArray("rows");
				for (int i = 0, max = rows.size(); i < max; i++) {
					final JSONObject row = rows.getJSONObject(i);
					final JSONObject value = row.optJSONObject("value");
					final JSONObject doc = row.optJSONObject("doc");

					// New or updated document.
					if (doc != null) {
						updateDocument(writer, dbname, rows.getJSONObject(i), rhino);
						result = true;
					}

					// Deleted document.
					if (value != null && value.optBoolean("deleted")) {
						writer.deleteDocuments(new Term(Config.ID, row.getString("id")));
						result = true;
					}

					update_seq = row.getLong("key");
				}
			}

			if (result) {
				progress.update(dbname, new_sig, update_seq);
				Log.errlog("%s: index caught up to %,d.", dbname, update_seq);
			}

			return result;
		}

		private void delete(final String dbname, final Progress progress, final IndexWriter writer) throws IOException {
			writer.deleteDocuments(new Term(Config.DB, dbname));
			progress.remove(dbname);
		}

		private void updateDocument(final IndexWriter writer, final String dbname, final JSONObject obj,
				final Rhino rhino) throws IOException {
			final Document doc = new Document();
			JSONObject json = obj.getJSONObject("doc");

			// Skip design documents.
			if (json.getString(Config.ID).startsWith("_design")) {
				return;
			}

			// Pass through user-defined transformation (if any).
			if (rhino != null) {
				json = JSONObject.fromObject(rhino.parse(json.toString()));
				if (json.isNullObject())
					return;
			}

			// Standard properties.
			doc.add(token(Config.DB, dbname, false));
			final String id = (String) json.remove(Config.ID);
			// Discard _rev
			json.remove("_rev");

			// Index _id and _rev as tokens.
			doc.add(token(Config.ID, id, true));

			// Index all attributes.
			add(null, doc, null, json, false);

			// Attachments
			if (json.has("_attachments")) {
				final JSONObject attachments = json.getJSONObject("_attachments");
				final Iterator it = attachments.keys();
				while (it.hasNext()) {
					final String name = (String) it.next();
					final JSONObject att = attachments.getJSONObject(name);
					final String url = DB.url(String.format("%s/%s/%s", dbname, DB.encode(id), DB.encode(name)));
					final GetMethod get = new GetMethod(url);
					try {
						final int sc = Database.CLIENT.executeMethod(get);
						if (sc == 200) {
							TIKA.parse(get.getResponseBodyAsStream(), att.getString("content_type"), doc);
						} else {
							Log.errlog("Failed to retrieve attachment: %d", sc);
						}
					} finally {
						get.releaseConnection();
					}
				}
			}

			// Determine analyzer.
			final String language = doc.get("dc.language");
			final Analyzer analyzer = Utils.getAnalyzer(language);

			// write it
			writer.updateDocument(new Term(Config.ID, id), doc, analyzer);
		}

		private void add(final String prefix, final Document out, final String key, final Object value,
				final boolean store) {
			final String prefixed_key = prefix != null ? prefix + "." + key : key;

			if (value instanceof JSONObject) {
				final JSONObject json = (JSONObject) value;
				for (final Object obj : json.keySet()) {
					add(prefixed_key, out, (String) obj, json.get(obj), store);
				}
			} else if (value instanceof JSONArray) {
				final JSONArray arr = (JSONArray) value;
				for (int i = 0, max = arr.size(); i < max; i++) {
					add(prefixed_key, out, key, arr.get(i), store);
				}
			} else if (value instanceof String) {
				try {
					final Date date = DATE_FORMAT.parse((String) value);
					out.add(new Field(prefixed_key, (String) value, Store.YES, Field.Index.NO));
					out.add(new Field(prefixed_key, Long.toString(date.getTime()), Store.NO,
							Field.Index.NOT_ANALYZED_NO_NORMS));
				} catch (final java.text.ParseException e) {
<<<<<<< HEAD
					out.add(text(prefixed_key, (String) value, store));
=======
					if (out.getField("dc.language") == null) {
						out.add(text("dc.language", LanguageIdentifier.INSTANCE.identify((String) value), false));
					}
					out.add(text(key, (String) value, store));
>>>>>>> fd1c8933
				}
			} else if (value instanceof Number) {
				out.add(token(prefixed_key, value.toString(), store));
			} else if (value instanceof Boolean) {
				out.add(token(prefixed_key, value.toString(), store));
			} else if (value == null) {
				Log.errlog("%s was null.", key);
			} else {
				Log.errlog("Unsupported data type: %s.", value.getClass());
			}
		}

	}

	public static void main(String[] args) throws Exception {
		final Indexer indexer = new Indexer(FSDirectory.getDirectory(Config.INDEX_DIR));
		final Thread thread = new Thread(indexer, "index");
		thread.setDaemon(true);
		thread.start();

		final Scanner scanner = new Scanner(System.in);
		while (scanner.hasNextLine()) {
			final String line = scanner.nextLine();
			final JSONObject obj = JSONObject.fromObject(line);
			if (obj.has("type") && obj.has("db")) {
				indexer.setStale(true);
			}
		}
	}

}<|MERGE_RESOLUTION|>--- conflicted
+++ resolved
@@ -32,7 +32,6 @@
 
 import org.apache.commons.httpclient.HttpException;
 import org.apache.commons.httpclient.methods.GetMethod;
-import org.apache.lucene.analysis.Analyzer;
 import org.apache.lucene.document.Document;
 import org.apache.lucene.document.Field;
 import org.apache.lucene.document.Field.Store;
@@ -44,7 +43,6 @@
 import org.apache.lucene.index.IndexWriter.MaxFieldLength;
 import org.apache.lucene.store.Directory;
 import org.apache.lucene.store.FSDirectory;
-import org.apache.nutch.analysis.lang.LanguageIdentifier;
 
 public final class Index {
 
@@ -214,35 +212,6 @@
 			}
 		}
 
-<<<<<<< HEAD
-=======
-		private void waitForUpdateNotification() {
-			synchronized (MUTEX) {
-				try {
-					MUTEX.wait();
-				} catch (final InterruptedException e) {
-					running = false;
-				}
-			}
-		}
-
-		private IndexWriter newWriter() throws IOException {
-			final IndexWriter result = new IndexWriter(dir, Utils.DEFAULT_ANALYZER, MaxFieldLength.UNLIMITED);
-
-			// Customize merge policy.
-			final LogByteSizeMergePolicy mp = new LogByteSizeMergePolicy();
-			mp.setMergeFactor(5);
-			mp.setMaxMergeMB(1000);
-			result.setMergePolicy(mp);
-
-			// Customer other settings.
-			result.setUseCompoundFile(false);
-			result.setRAMBufferSizeMB(Config.RAM_BUF);
-
-			return result;
-		}
-
->>>>>>> fd1c8933
 		private boolean updateDatabase(final IndexWriter writer, final String dbname, final Progress progress,
 				final Rhino rhino) throws HttpException, IOException {
 			final long target_seq = DB.getInfo(dbname).getLong("update_seq");
@@ -331,12 +300,9 @@
 			// Index _id and _rev as tokens.
 			doc.add(token(Config.ID, id, true));
 
-			// Index all attributes.
-			add(null, doc, null, json, false);
-
 			// Attachments
 			if (json.has("_attachments")) {
-				final JSONObject attachments = json.getJSONObject("_attachments");
+				final JSONObject attachments = (JSONObject) json.remove("_attachments");
 				final Iterator it = attachments.keys();
 				while (it.hasNext()) {
 					final String name = (String) it.next();
@@ -356,12 +322,11 @@
 				}
 			}
 
-			// Determine analyzer.
-			final String language = doc.get("dc.language");
-			final Analyzer analyzer = Utils.getAnalyzer(language);
-
+			// Index all attributes.
+			add(null, doc, null, json, false);
+			
 			// write it
-			writer.updateDocument(new Term(Config.ID, id), doc, analyzer);
+			writer.updateDocument(new Term(Config.ID, id), doc);
 		}
 
 		private void add(final String prefix, final Document out, final String key, final Object value,
@@ -385,14 +350,7 @@
 					out.add(new Field(prefixed_key, Long.toString(date.getTime()), Store.NO,
 							Field.Index.NOT_ANALYZED_NO_NORMS));
 				} catch (final java.text.ParseException e) {
-<<<<<<< HEAD
 					out.add(text(prefixed_key, (String) value, store));
-=======
-					if (out.getField("dc.language") == null) {
-						out.add(text("dc.language", LanguageIdentifier.INSTANCE.identify((String) value), false));
-					}
-					out.add(text(key, (String) value, store));
->>>>>>> fd1c8933
 				}
 			} else if (value instanceof Number) {
 				out.add(token(prefixed_key, value.toString(), store));
