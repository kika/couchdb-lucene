--- conflicted
+++ resolved
@@ -18,14 +18,7 @@
 
 import java.io.IOException;
 import java.lang.reflect.InvocationTargetException;
-<<<<<<< HEAD
-
-import net.sf.json.JSONArray;
-import net.sf.json.JSONNull;
-import net.sf.json.JSONObject;
-=======
 import java.util.Iterator;
->>>>>>> 375aad6c
 
 import org.apache.log4j.Logger;
 import org.apache.lucene.document.Document;
@@ -125,13 +118,8 @@
     private Object convert(final Object obj) throws JSONException {
         if (obj instanceof JSONArray) {
             return convertArray((JSONArray) obj);
-        } else if (obj == JSONObject.NULL) {
-            return null;
-        }
-        else if (obj instanceof JSONObject) {
+        } else if (obj instanceof JSONObject) {
             return convertObject((JSONObject) obj);
-        } else if (obj instanceof JSONNull) {
-            return null;
         } else {
             return obj;
         }
