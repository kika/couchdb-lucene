--- conflicted
+++ resolved
@@ -1,10 +1,7 @@
 <h1>WARNING</h1>
 
-<<<<<<< HEAD
-=======
-This branch (master) contains the developmenet version of the next release (0.5). It is not yet stable or feature complete and should not be used for anything but testing.
-
->>>>>>> c10ef59e
+This branch (master) contains the developmenet version of the next release (0.5). It is not yet stable or feature complete and should not be used for anything but testing. The documentation in this readme is also not yet accurate for 0.5, proceed with caution!
+
 <b>I strongly recommend using the 0.4 release</b> (available at <a href="http://cloud.github.com/downloads/rnewson/couchdb-lucene/couchdb-lucene-0.4-jar-with-dependencies.jar.gz">GitHub</a>, please see the <a href="http://cloud.github.com/downloads/rnewson/couchdb-lucene/README">README</a> for unpacking details) as the 0.5 work will occur on trunk and will definitely have extended periods of instability and broken-ness. 
 
 <h1>Version Compatibility</h1>
@@ -41,14 +38,7 @@
 os_process_timeout=60000 ; increase the timeout from 5 seconds.
 
 [external]
-<<<<<<< HEAD
-fti=/usr/bin/java -server -Xmx1g -jar /path/to/couchdb-lucene*-jar-with-dependencies.jar -search
-
-[update_notification]
-indexer=/usr/bin/java -server -Xmx1g -jar /path/to/couchdb-lucene*-jar-with-dependencies.jar -index
-=======
-fti=/path/to/couchdb-lucene/couchdb-external-hook
->>>>>>> c10ef59e
+fti=/path/to/couchdb-lucene/couchdb-external-hook.rb
 
 [httpd_db_handlers]
 _fti = {couch_httpd_external, handle_external_req, <<"fti">>}
